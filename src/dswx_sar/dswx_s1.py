--- conflicted
+++ resolved
@@ -2,11 +2,8 @@
 import time
 
 from dswx_sar import mosaic_rtc_burst, save_mgrs_tiles, dummy_dswx_s1,\
-<<<<<<< HEAD
                      pre_processing, region_growing
-=======
-                     pre_processing
->>>>>>> e64591ab
+
 from dswx_sar.dswx_runconfig import _get_parser, RunConfig
 
 logger = logging.getLogger('dswx_s1')
@@ -29,11 +26,7 @@
     # preprocessing (relocating ancillary data and filtering)
     pre_processing.run(cfg)
 
-<<<<<<< HEAD
     # create dummy water map. This will be replaced or removed in future. 
-=======
-    # create dummy water map.
->>>>>>> e64591ab
     dummy_dswx_s1.run(cfg)
 
     # apply region-growing algorithm
