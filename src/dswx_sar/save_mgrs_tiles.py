--- conflicted
+++ resolved
@@ -634,11 +634,7 @@
     # 4) inundated_vegetation
     if processing_cfg.inundated_vegetation.enabled:
         inundated_vegetation = dswx_sar_util.read_geotiff(
-<<<<<<< HEAD
-            os.path.join(outputdir, f"temp_inundated_vegetation_{pol_str}.tif"))
-=======
             paths['inundated_veg'])
->>>>>>> 570e0a3c
         inundated_vegetation_mask = (inundated_vegetation == 2) & \
                                     (water_map == 1)
         inundated_vegetation[inundated_vegetation_mask] = 1
