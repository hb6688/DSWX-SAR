import os
import time
import glob
import logging
import mimetypes
import ast
import datetime

import h5py
import mgrs
import rasterio
import numpy as np
import geopandas as gpd
from osgeo import gdal, osr
from pyproj import CRS
from rasterio.warp import transform_bounds
from shapely.geometry import Polygon

from dswx_sar import dswx_sar_util
from dswx_sar.dswx_runconfig import _get_parser, RunConfig
<<<<<<< HEAD
from dswx_sar.metadata import create_dswx_sar_metadata
=======
from dswx_sar import generate_log
>>>>>>> 159af91c

logger = logging.getLogger('dswx_s1')

def get_bounding_box_from_mgrs_tile_db(
        mgrs_tile_name,
        mgrs_db_path):
    """Get UTM bounding box from a given MGRS tile name
    from MGRS database

    Parameters
    ----------
    mgrs_tile_name: str
        Name of the MGRS tile (ex. 18LWQ)
    mgrs_db_path : str
        Path to the MGRS database file

    Returns
    -------
    minx: float
        Minimum x cooridate (UTM) for the given MGRS tile
    maxx: float
        Maximum x cooridate (UTM) for the given MGRS tile
    miny: float
        Minimum y cooridate (UTM) for the given MGRS tile
    maxy: float
        Maximum y cooridate (UTM) for the given MGRS tile
    epsg: int
        EPSG code
    """
    # Load the database from the MGRS db file.
    vector_gdf = gpd.read_file(mgrs_db_path)

    # Filter the MGRS database using the provided "mgrs_tile_name"
    filtered_gdf = vector_gdf[vector_gdf['mgrs_tile'] ==
                              mgrs_tile_name]

    # Get the bounding box coordinates and
    # EPSG code from the filtered data
    minx = filtered_gdf['xmin'].values[0]
    maxx = filtered_gdf['xmax'].values[0]
    miny = filtered_gdf['ymin'].values[0]
    maxy = filtered_gdf['ymax'].values[0]
    epsg = filtered_gdf['epsg'].values[0]

    return minx, maxx, miny, maxy, epsg


def get_bounding_box_from_mgrs_tile(
        mgrs_tile_name):
    """Get UTM bounding box a given MGRS tile.

    Parameters
    ----------
    mgrs_tile_name: str
        Name of the MGRS tile (ex. 18LWQ)

    Returns
    -------
    minx: float
        Minimum x cooridate (UTM) for the given MGRS tile
    maxx: float
        Maximum x cooridate (UTM) for the given MGRS tile
    miny: float
        Minimum y cooridate (UTM) for the given MGRS tile
    maxy: float
        Maximum y cooridate (UTM) for the given MGRS tile
    epsg: int
        EPSG code
    """
    # Convert MGRS tile to UTM coordinate
    mgrs_obj = mgrs.MGRS()
    lower_left_utm_coordinate = mgrs_obj.MGRSToUTM(mgrs_tile_name)

    x_min = lower_left_utm_coordinate[2]
    y_min = lower_left_utm_coordinate[3]

    is_southern = lower_left_utm_coordinate[1] == 'S'

    crs = CRS.from_dict({
        'proj': 'utm',
        'zone': lower_left_utm_coordinate[0],
        'south': is_southern
        })

    epsg = crs.to_authority()[1]

    # Compute bounding box
    x_list = []
    y_list = []
    for offset_x_multiplier in range(2):
        for offset_y_multiplier in range(2):
            # Additional coordinates to compute min/max of x/y
            # DSWX products have 9.8 buffer along top and right side.
            y_more = y_min - 9.8 * 1000 + offset_y_multiplier * 109.8 * 1000
            x_more = x_min + offset_x_multiplier * 109.8 * 1000
            x_list.append(x_more)
            y_list.append(y_more)

    minx = np.min(x_list)
    maxx = np.max(x_list)
    miny = np.min(y_list)
    maxy = np.max(y_list)

    return minx, maxx, miny, maxy, epsg

def crop_and_save_mgrs_tile(
        mgrs_db_path,
        source_tif_path,
        output_dir_path,
        output_tif_name,
        output_mgrs_id,
        output_format,
        cog_compression,
        cog_nbits,
        interpolation_method='nearest',
        ):
    """Crop the product along the MGRS tile grid and
    save it as a Cloud-Optimized GeoTIFF (COG).

    Parameters
    ----------
    mgrs_db_path: str
        Path to MGRS database.
    source_tif_path : str
        Path to the original TIFF file.
    output_dir_path : str
        Path to the directory to save the output file.
    output_tif_name : str
        Filename for the cropped TIFF.
    output_mgrs_id : str
        MGRS tile grid ID (e.g., "10SEG").
    interpolation_method : str
        Interpolation method for cropping, by default 'nearest'.
    """
    input_tif_obj = gdal.Open(source_tif_path)
    band = input_tif_obj.GetRasterBand(1)

    # Retrieve spatial resolution from input TIFF
    xspacing = input_tif_obj.GetGeoTransform()[1]
    yspacing = input_tif_obj.GetGeoTransform()[5]

    # compute EPSG for given mgrs_tile_id
    # Get bounding extents for the given MGRS tile
    if mgrs_db_path is None:
        x_value_min, x_value_max, y_value_min, y_value_max, epsg_output = \
            get_bounding_box_from_mgrs_tile(output_mgrs_id)
    else:
        x_value_min, x_value_max, y_value_min, y_value_max, epsg_output = \
            get_bounding_box_from_mgrs_tile_db(output_mgrs_id,
                                            mgrs_db_path,)

    bbox = [x_value_min, y_value_min, x_value_max, y_value_max]
    # Create output file path
    output_tif_file_path = os.path.join(output_dir_path,
                                        output_tif_name)

    # Define GDAL Warp options
    warp_options = gdal.WarpOptions(
        dstSRS=f'EPSG:{epsg_output}',
        outputType=band.DataType,
        xRes=xspacing,
        yRes=yspacing,
        outputBounds=bbox,
        resampleAlg=interpolation_method,
        format='GTIFF')

    gdal.Warp(output_tif_file_path,
              source_tif_path,
              options=warp_options)
    input_tif_obj = None
    if  output_format == 'COG':
        dswx_sar_util._save_as_cog(
            output_tif_file_path,
            output_dir_path,
            logger,
            compression=cog_compression,
            nbits=cog_nbits)


def get_intersecting_mgrs_tiles_list_from_db(
        image_tif,
        mgrs_collection_file):
    """Find and return a list of MGRS tiles that intersect a reference GeoTIFF file

    Parameters
    ----------
    image_tif: str
        Path to the input GeoTIFF file.
    mgrs_collection_file : str
        Path to the MGRS tile collection.

    Returns
    ----------
    mgrs_list: list
        List of intersecting MGRS tiles.
    """
    # Load the raster data
    with rasterio.open(image_tif) as src:
        epsg_code = int(src.crs.data['init'].split(':')[1])

        # Get bounds of the raster data
        left, bottom, right, top = src.bounds

        # Reproject to EPSG 4326 if the current EPSG is not 4326
        if epsg_code != 4326:
            left, bottom, right, top = transform_bounds(
                                                src.crs,
                                                {'init': 'EPSG:4326'},
                                                left,
                                                bottom,
                                                right,
                                                top)

    # Create a Polygon from the bounds
    raster_polygon = Polygon([(left, bottom),
                                (left, top),
                                (right, top),
                                (right, bottom)])

    # Create a GeoDataFrame from the raster polygon
    raster_gdf = gpd.GeoDataFrame([1],
                                    geometry=[raster_polygon],
                                    crs={'init': 'EPSG:4326'})

    # Load the vector data
    vector_gdf = gpd.read_file(mgrs_collection_file)

    # Calculate the intersection
    intersection = gpd.overlay(raster_gdf,
                                vector_gdf,
                                how='intersection')

    # Add a new column with the intersection area
    intersection['Area'] = intersection.geometry.area

    # Find the polygon with the maximum intersection area
    most_overlapped = intersection.loc[intersection['Area'].idxmax()]

    mgrs_list = ast.literal_eval(most_overlapped['mgrs_tiles'])

    return list(set(mgrs_list))


def get_intersecting_mgrs_tiles_list(image_tif: str):
    """Find and return a list of MGRS tiles that intersect a reference GeoTIFF file

    Parameters
    ----------
    image_tif: str
        Path to the input GeoTIFF file.

    Returns
    ----------
    mgrs_list: list
        List of intersecting MGRS tiles.
    """

    water_meta = dswx_sar_util.get_meta_from_tif(image_tif)

    # extract bounding for images.
    if water_meta['epsg'] == 4326:
        # Convert lat/lon coordinates to UTM

        # create UTM spatial reference
        utm_coordinate_system = osr.SpatialReference()
        utm_coordinate_system.SetUTM(
            water_meta['utmzone'],
            is_northern=water_meta['geotransform'][3]>0)

        # create geographic (lat/lon) spatial reference
        wgs84_coordinate_system = osr.SpatialReference()
        wgs84_coordinate_system.SetWellKnownGeogCS("WGS84")

        # create transformation of coordinates
        # from UTM to geographic (lat/lon)
        transformation = osr.CoordinateTransformation(
                                wgs84_coordinate_system,
                                utm_coordinate_system)
        x_ul, y_ul, _ = transformation.TransformPoint(
                                water_meta['geotransform'][0],
                                water_meta['geotransform'][3],
                                0)
        x_ur, y_ur, _ = transformation.TransformPoint(
                                water_meta['geotransform'][0] +
                                water_meta['width'] *
                                water_meta['geotransform'][1],
                                water_meta['geotransform'][3], 0)
        x_ll, y_ll, _ = transformation.TransformPoint(
                                water_meta['geotransform'][0],
                                water_meta['geotransform'][3] +
                                water_meta['length'] *
                                water_meta['geotransform'][5], 0)

        x_lr, y_lr, _ = transformation.TransformPoint(
                                water_meta['geotransform'][0] +
                                water_meta['width'] *
                                water_meta['geotransform'][1],
                                water_meta['geotransform'][3] +
                                water_meta['length'] *
                                water_meta['geotransform'][5],
                                0)
        x_extent = [x_ul, x_ur, x_ll, x_lr]
        y_extent = [y_ul, y_ur, y_ll, y_lr]

    else:
        x_extent = [water_meta['geotransform'][0],
                    water_meta['geotransform'][0] +
                    water_meta['width'] *
                    water_meta['geotransform'][1]]
        y_extent = [water_meta['geotransform'][3],
                    water_meta['geotransform'][3] +
                    water_meta['length'] *
                    water_meta['geotransform'][5]]

        # Figure out northern or southern hemisphere
        srs = osr.SpatialReference()            # establish encoding
        srs.ImportFromEPSG(int(water_meta['epsg']))
        dst = osr.SpatialReference()            # establish encoding
        dst.ImportFromEPSG(4326)
        transformation_utm_to_ll = osr.CoordinateTransformation(srs, dst)


    # Get MGRS tile list
    mgrs_list = []
    mgrs_obj = mgrs.MGRS()

    # Search MGRS tiles within bounding box with 5000 m grids.
    for x_cand in range(int(x_extent[0]),
                        int(x_extent[1]),
                        5000):
        for y_cand in range(int(y_extent[0]),
                            int(y_extent[1]),
                            -5000):
            # extract MGRS tile
            lat, lon, _ = transformation_utm_to_ll.TransformPoint(x_cand, y_cand, 0)
            mgrs_tile = mgrs_obj.toMGRS(lat, lon)
            mgrs_list.append(mgrs_tile[0:5])

    return list(set(mgrs_list))


def run(cfg):
    '''
    Run save mgrs tiles with parameters in cfg dictionary
    '''
    logger.info('Starting DSWx-S1 save_mgrs_tiles')

    t_all = time.time()
    product_path_group_cfg = cfg.groups.product_path_group
    outputdir = product_path_group_cfg.scratch_path
    sas_outputdir = product_path_group_cfg.sas_output_path
    product_version = product_path_group_cfg.product_version
    output_imagery_format = product_path_group_cfg.output_imagery_format
    output_imagery_compression = product_path_group_cfg.output_imagery_compression
    output_imagery_nbits = product_path_group_cfg.output_imagery_nbits

    processing_cfg = cfg.groups.processing
    pol_str = '_'.join(processing_cfg.polarizations)
    input_list = cfg.groups.input_file_group.input_file_path
    dswx_workflow = processing_cfg.dswx_workflow

    static_ancillary_file_group_cfg = cfg.groups.static_ancillary_file_group
    mgrs_db_path = static_ancillary_file_group_cfg.mgrs_database_file
    mgrs_collection_db_path = \
        static_ancillary_file_group_cfg.mgrs_collection_database_file

    if product_version is None:
        logger.warning('WARNING: product version was not provided.')

    if mgrs_db_path is not None and mgrs_collection_db_path is not None:
        logger.info('Both the MGRS tile or the MGRS collection database were provided.')
        database_bool = True
    else:
        logger.warning('WARNING: Either the MGRS tile or the MGRS collection database was not provided.')
        database_bool = False

    os.makedirs(sas_outputdir, exist_ok=True)

    num_input_path = len(input_list)
    mosaic_flag = num_input_path > 1

    #[TODO] In future, acquisition date and time will be calcuated
    # from the intersecting MGRS tile and bursts.
    if mosaic_flag:
        print('Number of bursts to process:', num_input_path)
        id_path = '/identification/'
        data_path = '/data/'
        date_str_list = []
        for input_dir in input_list:
            # find HDF5 metadata
            metadata_path = glob.glob(f'{input_dir}/*h5')[0]
            with h5py.File(metadata_path) as meta_h5:
                date_str = meta_h5[f'{id_path}/zeroDopplerStartTime'][()]
                platform = meta_h5[f'{id_path}/platform'][()]
                resolution = meta_h5[f'{data_path}/xCoordinateSpacing'][()]
            date_str_list.append(date_str)
        date_str_list = [x.decode() for x in date_str_list]

        input_date_format = "%Y-%m-%dT%H:%M:%S"
        output_date_format = "%Y%m%dT%H%M%SZ"

        date_str_id_temp = date_str_list[0][:19]
        date_str_id = datetime.datetime.strptime(
            date_str_id_temp, input_date_format).strftime(
                output_date_format)
        platform_str = 'S1A' if platform == 'Sentinel-1A' else 'S1B'
        resolution_str = str(int(resolution))
    else:
        date_str_id = 'unknown'
        platform_str = 'unknown'
        resolution_str = 'unknown'

    # [TODO] Final product has different name depending on the workflow
    if dswx_workflow == 'opera_dswx_s1':
        final_water_path = \
            os.path.join(outputdir,
                         f'bimodality_output_binary_{pol_str}.tif')
    else:
        # twele's workflow
        final_water_path = \
            os.path.join(outputdir,
                         f'region_growing_output_binary_{pol_str}.tif')

    # metadata for final product
    # e.g. geotransform, projection, length, width, utmzon, epsg
    water_meta = dswx_sar_util.get_meta_from_tif(final_water_path)

    # repackage the water map
    # 1) water map
    water_map = dswx_sar_util.read_geotiff(final_water_path)
    no_data_raster = water_map == 255

    # 2) layover/shadow
    layover_shadow_mask_path = \
        os.path.join(outputdir, 'mosaic_layovershadow_mask.tif')

    if os.path.exists(layover_shadow_mask_path):
        layover_shadow_mask = \
            dswx_sar_util.read_geotiff(layover_shadow_mask_path)
        logger.info('Layover/shadow mask found')
    else:
        layover_shadow_mask = np.zeros(np.shape(water_map), dtype='byte')
        logger.warning('No layover/shadow mask found')

    # 3) hand 200 m : need to populate the value from runconfig.
    hand = dswx_sar_util.read_geotiff(
        os.path.join(outputdir, 'interpolated_hand'))
    hand_mask = hand > 200

    full_wtr_water_set_path = \
        os.path.join(outputdir, 'full_water_binary_WTR_set.tif')
    full_bwtr_water_set_path = \
        os.path.join(outputdir, 'full_water_binary_BWTR_set.tif')
    full_conf_water_set_path = \
        os.path.join(outputdir, f'fuzzy_image_{pol_str}.tif')

    # 4) inundated_vegetation
    if processing_cfg.inundated_vegetation.enabled:
        inundated_vegetation = dswx_sar_util.read_geotiff(
            os.path.join(outputdir, "temp_inundated_vegetation.tif"))
        inundated_vegetation_mask = (inundated_vegetation == 2) & \
                                    (water_map == 1)
        inundated_vegetation[inundated_vegetation_mask] = 1
        logger.info('Inudated vegetation file was found.')
    else:
        inundated_vegetation = None
<<<<<<< HEAD
    # Metadata
    dswx_metadata_dict = create_dswx_sar_metadata(cfg)
=======
        logger.warning('Inudated vegetation file was disabled.')
>>>>>>> 159af91c

    if dswx_workflow == 'opera_dswx_s1':
        logger.info('BWTR and WTR Files are created from pre-computed files.')

        region_grow_map = \
            dswx_sar_util.read_geotiff(
                os.path.join(outputdir,
                             f'region_growing_output_binary_{pol_str}.tif'))
        landcover_map =\
            dswx_sar_util.read_geotiff(
                os.path.join(outputdir,
                             f'refine_landcover_binary_{pol_str}.tif'))
        landcover_mask = (region_grow_map == 1) & (landcover_map != 1)
        dark_land_mask = (landcover_map == 1) & (water_map == 0)
        bright_water_mask = (landcover_map == 0) & (water_map == 1)
        # Open water/landcover mask/bright water/dark land
        # layover shadow mask/hand mask/inundated vegetation
        # will be saved in WTR product
        dswx_sar_util.save_dswx_product(
            water_map == 1,
            full_wtr_water_set_path,
            geotransform=water_meta['geotransform'],
            projection=water_meta['projection'],
            description='Water classification (WTR)',
            metadata=dswx_metadata_dict,
            scratch_dir=outputdir,
            landcover_mask=landcover_mask,
            bright_water_fill=bright_water_mask,
            dark_land_mask=dark_land_mask,
            layover_shadow_mask=layover_shadow_mask > 0,
            hand_mask=hand_mask,
            inundated_vegetation=inundated_vegetation == 2,
            no_data=no_data_raster,
            )
        # Open water/layover shadow mask/hand mask/
        # inundated vegetation will be saved in WTR product
        dswx_sar_util.save_dswx_product(
            water_map == 1,
            full_bwtr_water_set_path,
            geotransform=water_meta['geotransform'],
            projection=water_meta['projection'],
<<<<<<< HEAD
            description='Water classification (WTR)',
            metadata=dswx_metadata_dict,
=======
            description='Binary Water classification (BWTR)',
>>>>>>> 159af91c
            scratch_dir=outputdir,
            inundated_vegetation=inundated_vegetation == 2,
            layover_shadow_mask=layover_shadow_mask > 0,
            hand_mask=hand_mask,
            no_data=no_data_raster)
    else:
<<<<<<< HEAD
        dswx_sar_util.save_dswx_product(water_map==1,
                    full_wtr1_water_set_path,
                    geotransform=water_meta['geotransform'],
                    projection=water_meta['projection'],
                    description='Water classification (WTR)',
                    metadata=dswx_metadata_dict,
                    scratch_dir=outputdir,
                    layover_shadow_mask=layover_shadow_mask>0,
                    no_data=no_data_raster)

    # extract bounding for images.
    if water_meta['epsg'] == 4326:
        # For lat/lon coordinate, convert them to UTM.

        # create UTM spatial reference
        utm_coordinate_system = osr.SpatialReference()
        if water_meta['geotransform'][3]>0:
            utm_coordinate_system.SetUTM(water_meta['utmzone'], is_northern=True)
        else:
            utm_coordinate_system.SetUTM(water_meta['utmzone'], is_northern=False)

        # create geographic (lat/lon) spatial reference
        wgs84_coordinate_system = osr.SpatialReference()
        wgs84_coordinate_system.SetWellKnownGeogCS("WGS84")

        # create transformation of coordinates from UTM to geographic (lat/lon)
        transformation = osr.CoordinateTransformation(wgs84_coordinate_system,
                                                      utm_coordinate_system)
        x_ul, y_ul, z_ul = transformation.TransformPoint(water_meta['geotransform'][0],
                                                        water_meta['geotransform'][3],
                                                        0)
        x_ur, y_ur, z_ur = transformation.TransformPoint(water_meta['geotransform'][0] + water_meta['width']*water_meta['geotransform'][1],
                                                         water_meta['geotransform'][3], 0)

        x_ll, y_ll, z_ll = transformation.TransformPoint(
                                water_meta['geotransform'][0],
                                water_meta['geotransform'][3] + water_meta['length']*water_meta['geotransform'][5], 0)

        x_lr, y_lr, z_lr = transformation.TransformPoint(
                                water_meta['geotransform'][0] + water_meta['width']*water_meta['geotransform'][1],
                                water_meta['geotransform'][3] + water_meta['length']*water_meta['geotransform'][5],
                                0)
        x_extent = [x_ul, x_ur, x_ll, x_lr]
        y_extent = [y_ul, y_ur, y_ll, y_lr]

    else:
        x_extent = [water_meta['geotransform'][0], water_meta['geotransform'][0] + water_meta['width']*water_meta['geotransform'][1]]
        y_extent = [water_meta['geotransform'][3], water_meta['geotransform'][3] + water_meta['length']*water_meta['geotransform'][5]]

    # figure out norther or southern hemisphere
    if water_meta['epsg'] == 4326:
        if np.max(y_extent) > 0:
            is_north = True
            north_or_south = 'N'
        else:
            is_north = False
            north_or_south = 'S'
    else:
        srs = osr.SpatialReference()            # establish encoding
        srs.ImportFromEPSG(int(water_meta['epsg']))
        dst = osr.SpatialReference()            # establish encoding
        dst.ImportFromEPSG(4326)
        transformation = osr.CoordinateTransformation(srs, dst)
        lat, lon, z = transformation.TransformPoint(x_extent[0], y_extent[0], 0)
        if lat > 0:
            is_north = True
            north_or_south = 'N'
        else:
            is_north = False
            north_or_south = 'S'

    # get MGRS tile list
    mgrs_tile_list = []
    mgrs_obj = mgrs.MGRS()

    for x_cand in range(int(x_extent[0]), int(x_extent[1]), int(109800/4)):
        for y_cand in range(int(y_extent[0]), int(y_extent[1]), -int(109800/4)):
            # extract MGRS tile
            lat, lon, z = transformation.TransformPoint(x_cand, y_cand, 0)

            mgrs_tile = mgrs_obj.toMGRS(lat, lon)
            mgrs_tile_list.append(mgrs_tile[0:5])
=======
        # In Twele's workflow, bright water/dark land/inundated vegetation
        # is not saved.
        dswx_sar_util.save_dswx_product(
                water_map == 1,
                full_wtr_water_set_path,
                geotransform=water_meta['geotransform'],
                projection=water_meta['projection'],
                description='Water classification (WTR)',
                scratch_dir=outputdir,
                layover_shadow_mask=layover_shadow_mask > 0,
                hand_mask=hand_mask,
                no_data=no_data_raster)

    # Get MGRS tile list
    if database_bool:
        mgrs_tile_list = get_intersecting_mgrs_tiles_list_from_db(
            mgrs_collection_file=mgrs_collection_db_path,
            image_tif=final_water_path)
    else:
        mgrs_tile_list = get_intersecting_mgrs_tiles_list(
            image_tif=final_water_path)
>>>>>>> 159af91c

    unique_mgrs_tile_list = list(set(mgrs_tile_list))
    logger.info(f'MGRS tiles: {unique_mgrs_tile_list}')

    processing_time = datetime.datetime.now().strftime("%Y%m%dT%H%M%SZ")
    if dswx_workflow == 'opera_dswx_s1':

        for mgrs_tile_id in unique_mgrs_tile_list:
<<<<<<< HEAD
            #[TODO] specify file name

            print('mgrs tile', mgrs_tile_id)
            dswx_name_format_prefix = f'OPERA_L3_DSWx-S1_T{mgrs_tile_id}_{date_str_id}_{processing_time}_v{product_version}'
            output_mgrs_wtr = f'{dswx_name_format_prefix}_B01_WTR.tif'

            # bbox and epsg extract from MGRS tile
            save_mgrs_tile(source_tif_path=full_wtr1_water_set_path,
                        output_dir_path=sas_outputdir,
                        output_tif_name=output_mgrs_wtr,
                        output_mgrs_id=mgrs_tile_id,
                        method='nearest')

            output_mgrs_wtr = f'{dswx_name_format_prefix}_B02_BWTR.tif'
            save_mgrs_tile(source_tif_path=full_wtr_water_set_path,
                        output_dir_path=sas_outputdir,
                        output_tif_name=output_mgrs_wtr,
                        output_mgrs_id=mgrs_tile_id,
                        method='nearest')

            output_mgrs_wtr = f'{dswx_name_format_prefix}_B03_CONF.tif'

            save_mgrs_tile(source_tif_path=full_conf_water_set_path,
                        output_dir_path=sas_outputdir,
                        output_tif_name=output_mgrs_wtr,
                        output_mgrs_id=mgrs_tile_id,
                        method='nearest')
=======
            # [TODO] specify file name
            logger.info(f'mgrs tile : {mgrs_tile_id}')

            dswx_name_format_prefix = \
                f'OPERA_L3_DSWx-S1_T{mgrs_tile_id}_{date_str_id}_{processing_time}_{platform_str}_{resolution_str}_v{product_version}'
            logger.info('Saving the file:')
            logger.info(f'      {dswx_name_format_prefix}')
            # Output File names
            output_mgrs_bwtr = f'{dswx_name_format_prefix}_B01_BWTR.tif'
            output_mgrs_wtr = f'{dswx_name_format_prefix}_B02_WTR.tif'
            output_mgrs_conf = f'{dswx_name_format_prefix}_B03_CONF.tif'

            # Crop full size of BWTR, WTR, CONF file
            # and save them into MGRS tile grid
            full_input_file_paths = [full_bwtr_water_set_path,
                                     full_wtr_water_set_path,
                                     full_conf_water_set_path]

            full_output_file_paths = [output_mgrs_bwtr,
                                     output_mgrs_wtr,
                                     output_mgrs_conf]

            for full_input_file_path, full_output_file_path in zip(
                full_input_file_paths, full_output_file_paths
            ):
                crop_and_save_mgrs_tile(
                    mgrs_db_path=mgrs_db_path,
                    source_tif_path=full_input_file_path,
                    output_dir_path=sas_outputdir,
                    output_tif_name=full_output_file_path,
                    output_mgrs_id=mgrs_tile_id,
                    output_format=output_imagery_format,
                    cog_compression=output_imagery_compression,
                    cog_nbits=output_imagery_nbits,
                    interpolation_method='nearest')
>>>>>>> 159af91c

    t_all_elapsed = time.time() - t_all
    logger.info(f"successfully ran save_mgrs_tiles in {t_all_elapsed:.3f} seconds")

def main():

    parser = _get_parser()

    args = parser.parse_args()
    mimetypes.add_type("text/yaml", ".yaml", strict=True)
    flag_first_file_is_text = 'text' in mimetypes.guess_type(
        args.input_yaml[0])[0]

    if len(args.input_yaml) > 1 and flag_first_file_is_text:
        logger.info('ERROR only one runconfig file is allowed')
        return

    if flag_first_file_is_text:
        cfg = RunConfig.load_from_yaml(args.input_yaml[0], 'dswx_s1', args)

    generate_log.configure_log_file(cfg.groups.log_file)

    run(cfg)

if __name__ == '__main__':
    main()<|MERGE_RESOLUTION|>--- conflicted
+++ resolved
@@ -18,11 +18,9 @@
 
 from dswx_sar import dswx_sar_util
 from dswx_sar.dswx_runconfig import _get_parser, RunConfig
-<<<<<<< HEAD
 from dswx_sar.metadata import create_dswx_sar_metadata
-=======
 from dswx_sar import generate_log
->>>>>>> 159af91c
+
 
 logger = logging.getLogger('dswx_s1')
 
@@ -489,12 +487,10 @@
         logger.info('Inudated vegetation file was found.')
     else:
         inundated_vegetation = None
-<<<<<<< HEAD
+        logger.warning('Inudated vegetation file was disabled.')
+
     # Metadata
     dswx_metadata_dict = create_dswx_sar_metadata(cfg)
-=======
-        logger.warning('Inudated vegetation file was disabled.')
->>>>>>> 159af91c
 
     if dswx_workflow == 'opera_dswx_s1':
         logger.info('BWTR and WTR Files are created from pre-computed files.')
@@ -536,102 +532,15 @@
             full_bwtr_water_set_path,
             geotransform=water_meta['geotransform'],
             projection=water_meta['projection'],
-<<<<<<< HEAD
-            description='Water classification (WTR)',
             metadata=dswx_metadata_dict,
-=======
             description='Binary Water classification (BWTR)',
->>>>>>> 159af91c
             scratch_dir=outputdir,
             inundated_vegetation=inundated_vegetation == 2,
             layover_shadow_mask=layover_shadow_mask > 0,
             hand_mask=hand_mask,
             no_data=no_data_raster)
     else:
-<<<<<<< HEAD
-        dswx_sar_util.save_dswx_product(water_map==1,
-                    full_wtr1_water_set_path,
-                    geotransform=water_meta['geotransform'],
-                    projection=water_meta['projection'],
-                    description='Water classification (WTR)',
-                    metadata=dswx_metadata_dict,
-                    scratch_dir=outputdir,
-                    layover_shadow_mask=layover_shadow_mask>0,
-                    no_data=no_data_raster)
-
-    # extract bounding for images.
-    if water_meta['epsg'] == 4326:
-        # For lat/lon coordinate, convert them to UTM.
-
-        # create UTM spatial reference
-        utm_coordinate_system = osr.SpatialReference()
-        if water_meta['geotransform'][3]>0:
-            utm_coordinate_system.SetUTM(water_meta['utmzone'], is_northern=True)
-        else:
-            utm_coordinate_system.SetUTM(water_meta['utmzone'], is_northern=False)
-
-        # create geographic (lat/lon) spatial reference
-        wgs84_coordinate_system = osr.SpatialReference()
-        wgs84_coordinate_system.SetWellKnownGeogCS("WGS84")
-
-        # create transformation of coordinates from UTM to geographic (lat/lon)
-        transformation = osr.CoordinateTransformation(wgs84_coordinate_system,
-                                                      utm_coordinate_system)
-        x_ul, y_ul, z_ul = transformation.TransformPoint(water_meta['geotransform'][0],
-                                                        water_meta['geotransform'][3],
-                                                        0)
-        x_ur, y_ur, z_ur = transformation.TransformPoint(water_meta['geotransform'][0] + water_meta['width']*water_meta['geotransform'][1],
-                                                         water_meta['geotransform'][3], 0)
-
-        x_ll, y_ll, z_ll = transformation.TransformPoint(
-                                water_meta['geotransform'][0],
-                                water_meta['geotransform'][3] + water_meta['length']*water_meta['geotransform'][5], 0)
-
-        x_lr, y_lr, z_lr = transformation.TransformPoint(
-                                water_meta['geotransform'][0] + water_meta['width']*water_meta['geotransform'][1],
-                                water_meta['geotransform'][3] + water_meta['length']*water_meta['geotransform'][5],
-                                0)
-        x_extent = [x_ul, x_ur, x_ll, x_lr]
-        y_extent = [y_ul, y_ur, y_ll, y_lr]
-
-    else:
-        x_extent = [water_meta['geotransform'][0], water_meta['geotransform'][0] + water_meta['width']*water_meta['geotransform'][1]]
-        y_extent = [water_meta['geotransform'][3], water_meta['geotransform'][3] + water_meta['length']*water_meta['geotransform'][5]]
-
-    # figure out norther or southern hemisphere
-    if water_meta['epsg'] == 4326:
-        if np.max(y_extent) > 0:
-            is_north = True
-            north_or_south = 'N'
-        else:
-            is_north = False
-            north_or_south = 'S'
-    else:
-        srs = osr.SpatialReference()            # establish encoding
-        srs.ImportFromEPSG(int(water_meta['epsg']))
-        dst = osr.SpatialReference()            # establish encoding
-        dst.ImportFromEPSG(4326)
-        transformation = osr.CoordinateTransformation(srs, dst)
-        lat, lon, z = transformation.TransformPoint(x_extent[0], y_extent[0], 0)
-        if lat > 0:
-            is_north = True
-            north_or_south = 'N'
-        else:
-            is_north = False
-            north_or_south = 'S'
-
-    # get MGRS tile list
-    mgrs_tile_list = []
-    mgrs_obj = mgrs.MGRS()
-
-    for x_cand in range(int(x_extent[0]), int(x_extent[1]), int(109800/4)):
-        for y_cand in range(int(y_extent[0]), int(y_extent[1]), -int(109800/4)):
-            # extract MGRS tile
-            lat, lon, z = transformation.TransformPoint(x_cand, y_cand, 0)
-
-            mgrs_tile = mgrs_obj.toMGRS(lat, lon)
-            mgrs_tile_list.append(mgrs_tile[0:5])
-=======
+
         # In Twele's workflow, bright water/dark land/inundated vegetation
         # is not saved.
         dswx_sar_util.save_dswx_product(
@@ -653,7 +562,6 @@
     else:
         mgrs_tile_list = get_intersecting_mgrs_tiles_list(
             image_tif=final_water_path)
->>>>>>> 159af91c
 
     unique_mgrs_tile_list = list(set(mgrs_tile_list))
     logger.info(f'MGRS tiles: {unique_mgrs_tile_list}')
@@ -662,35 +570,7 @@
     if dswx_workflow == 'opera_dswx_s1':
 
         for mgrs_tile_id in unique_mgrs_tile_list:
-<<<<<<< HEAD
-            #[TODO] specify file name
-
-            print('mgrs tile', mgrs_tile_id)
-            dswx_name_format_prefix = f'OPERA_L3_DSWx-S1_T{mgrs_tile_id}_{date_str_id}_{processing_time}_v{product_version}'
-            output_mgrs_wtr = f'{dswx_name_format_prefix}_B01_WTR.tif'
-
-            # bbox and epsg extract from MGRS tile
-            save_mgrs_tile(source_tif_path=full_wtr1_water_set_path,
-                        output_dir_path=sas_outputdir,
-                        output_tif_name=output_mgrs_wtr,
-                        output_mgrs_id=mgrs_tile_id,
-                        method='nearest')
-
-            output_mgrs_wtr = f'{dswx_name_format_prefix}_B02_BWTR.tif'
-            save_mgrs_tile(source_tif_path=full_wtr_water_set_path,
-                        output_dir_path=sas_outputdir,
-                        output_tif_name=output_mgrs_wtr,
-                        output_mgrs_id=mgrs_tile_id,
-                        method='nearest')
-
-            output_mgrs_wtr = f'{dswx_name_format_prefix}_B03_CONF.tif'
-
-            save_mgrs_tile(source_tif_path=full_conf_water_set_path,
-                        output_dir_path=sas_outputdir,
-                        output_tif_name=output_mgrs_wtr,
-                        output_mgrs_id=mgrs_tile_id,
-                        method='nearest')
-=======
+
             # [TODO] specify file name
             logger.info(f'mgrs tile : {mgrs_tile_id}')
 
@@ -726,7 +606,6 @@
                     cog_compression=output_imagery_compression,
                     cog_nbits=output_imagery_nbits,
                     interpolation_method='nearest')
->>>>>>> 159af91c
 
     t_all_elapsed = time.time() - t_all
     logger.info(f"successfully ran save_mgrs_tiles in {t_all_elapsed:.3f} seconds")
