--- conflicted
+++ resolved
@@ -16,19 +16,12 @@
 from rasterio.warp import transform_bounds
 from shapely.geometry import Polygon
 
-<<<<<<< HEAD
-from dswx_sar import dswx_sar_util
+from dswx_sar import (dswx_sar_util,
+                      generate_log)
+from dswx_sar.metadata import (create_dswx_sar_metadata,
+                               _populate_statics_metadata_datasets)
 from dswx_sar.dswx_sar_util import band_assign_value_dict
 from dswx_sar.dswx_runconfig import _get_parser, RunConfig
-from dswx_sar.metadata import (create_dswx_sar_metadata,
-                               _populate_statics_metadata_datasets)
-from dswx_sar import generate_log
-=======
-from dswx_sar import (dswx_sar_util,
-                      generate_log)
-from dswx_sar.dswx_runconfig import _get_parser, RunConfig
-
->>>>>>> cdd2dddd
 
 
 logger = logging.getLogger('dswx_s1')
