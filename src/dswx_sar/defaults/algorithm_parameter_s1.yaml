--- conflicted
+++ resolved
@@ -13,19 +13,13 @@
         reference_water:
             max_value: 100
             no_data_value: 255
-<<<<<<< HEAD
-
-        hand:
-            mask_value: 200
-
-=======
             # value assuming the permanent water [0-1]
             permanent_water_value: 0.9
             # number of pixel to apply erosion for drought case
             drought_erosion_pixel: 10
             # number of pixel to apply dilation for flood case
             flood_dilation_pixel: 16 
->>>>>>> cdd2dddd
+
         mosaic:
             mosaic_prefix: 'mosaic'
             mosaic_cog_enable: True
