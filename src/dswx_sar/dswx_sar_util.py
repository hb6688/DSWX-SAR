import logging
import os
import shutil
import tempfile
import rasterio

from dataclasses import dataclass
import matplotlib.pyplot as plt
import numpy as np
from osgeo import gdal, osr

gdal.DontUseExceptions()


np2gdal_conversion = {
  "byte": 1,
  "uint8": 1,
  "int8": 1,
  "uint16": 2,
  "int16": 3,
  "uint32": 4,
  "int32": 5,
  "float32": 6,
  "float64": 7,
  "complex64": 10,
  "complex128": 11,
}

band_assign_value_dict = {
    'no_water': 0,
    'water': 1,  # water body
    'bright_water_fill': 2,
    'dark_land_mask': 3,
    'landcover_mask': 4,
    'hand_mask': 5,
    'layover_shadow_mask': 6,
    'inundated_vegetation': 7,
    'ocean_mask': 254,
    'no_data': 120,
}

band_assign_value_conf_dict = {
    'hand_mask': 252,
    'layover_shadow_mask': 253,
    'ocean_mask': 254,
    'no_data': 120,
}

<<<<<<< HEAD
'''
Internally, DSWx-S1 has 2 water classes; 
    1. low-backscattering water
    2. high-backscattering water
There classes are collapesed into water class when 
WTR layers converts to BWTR. 

Low-backscattering land (dark land) is captured from  
    1. masking_with_ancillary
    2. refine_with_bimodality
These classes are collapsed into no-water class 
'''

collapse_wtr_classes_dict = {
    band_assign_value_dict['no_water'] : band_assign_value_dict['no_water'],
    band_assign_value_dict['water']: band_assign_value_dict['water'],
    band_assign_value_dict['bright_water_fill']: band_assign_value_dict['water'],
    band_assign_value_dict['dark_land_mask']: \
        band_assign_value_dict['no_water'],
    band_assign_value_dict['landcover_mask']: \
        band_assign_value_dict['no_water'],
    band_assign_value_dict['hand_mask']: \
        band_assign_value_dict['hand_mask'],
    band_assign_value_dict['layover_shadow_mask']: \
        band_assign_value_dict['layover_shadow_mask'],    
    band_assign_value_dict['inundated_vegetation']: band_assign_value_dict['inundated_vegetation'],
    band_assign_value_dict['no_data']: band_assign_value_dict['no_data'],
    band_assign_value_dict['ocean_mask']: band_assign_value_dict['ocean_mask'],
    }


logger = logging.getLogger('dswx-s1')

=======
@dataclass
class Constants:
    # negligible number to avoid the zero-division warning.
    negligible_value : float = 1e-5
>>>>>>> 1df1f2d3

def get_interpreted_dswx_s1_ctable():
    """Get colortable for DSWx-S1 products

    Returns
    -------
    dswx_ctable: gdal.ColorTable
        colortable for dswx-s1 product
    """
    # create color table
    dswx_ctable = gdal.ColorTable()

    # set color for each value
    dswx_ctable.SetColorEntry(0, (255, 255, 255))  # White - Not water
    dswx_ctable.SetColorEntry(1, (0, 0, 255))  # Blue - Water (high confidence)
    dswx_ctable.SetColorEntry(2, (120, 120,  240 ))  # baby blue - bright water
    dswx_ctable.SetColorEntry(3, (240, 20,  20 ))  # Red - dark land (bimodality test)
    dswx_ctable.SetColorEntry(4, (200, 200, 50))   # Yellow - dark land (Landcover mask)
    dswx_ctable.SetColorEntry(5, (200, 200, 200))  # light gray - Hand mask
    dswx_ctable.SetColorEntry(6, (128, 128, 128))  # Gray - Layover/shadow mask
    dswx_ctable.SetColorEntry(7, (0, 255, 0))  # Green - Inundated vegetation

    dswx_ctable.SetColorEntry(120, (0, 0, 0, 255))  # Black - Not observed (out of Boundary)

    return dswx_ctable


def read_geotiff(input_tif_str, band_ind=None, verbose=True):
    """Read band from geotiff

    Parameters
    ----------
    input_tif_str: str
        geotiff file path to read the band
    band_ind: int
        Index of the band to read, starts from 0

    Returns
    -------
    tifdata: numpy.ndarray
        image from geotiff
    """
    tif = gdal.Open(input_tif_str)
    if band_ind is None:
        tifdata = tif.ReadAsArray()
    else:
        tifdata = tif.GetRasterBand(band_ind + 1).ReadAsArray()

    tif.FlushCache()
    tif = None
    del tif
    if verbose:
        print(f" -- Reading {input_tif_str} ... {tifdata.shape}")
    return tifdata


def save_raster_gdal(data, output_file, geotransform,
                     projection, scratch_dir='.',
                     datatype='float32'):
    """Save images using Gdal

    Parameters
    ----------
    data: numpy.ndarray
        Data to save into the file
    output_file: str
        full path for filename to save the DSWx-S1 file
    geotransform: gdal
        gdaltransform information
    projection: gdal
        projection object
    scratch_dir: str
        temporary file path to process COG file.
    datatype: str
        Data types to save the file.
    """
    gdal_type = np2gdal_conversion[str(datatype)]
    image_size = data.shape
    #  Set the Pixel Data (Create some boxes)
    # set geotransform
    if data.ndim == 3:
        ndim = image_size[0]
        ny = image_size[1]
        nx = image_size[2]
    elif data.ndim == 2:
        ny = image_size[0]
        nx = image_size[1]
        ndim = 1

    driver = gdal.GetDriverByName("GTiff")
    output_file_path = os.path.join(output_file)
    gdal_ds = driver.Create(output_file_path,
                            nx, ny,
                            ndim, gdal_type)
    gdal_ds.SetGeoTransform(geotransform)
    gdal_ds.SetProjection(projection)

    if data.ndim == 2:
        gdal_ds.GetRasterBand(1).WriteArray(data)
    else:
        for im_ind in range(0, ndim):
            gdal_ds.GetRasterBand(im_ind+1).WriteArray(
                np.squeeze(data[im_ind, :, :]))

    gdal_ds.FlushCache()
    gdal_ds = None
    del gdal_ds  # close the dataset (Python object and pointers)

    _save_as_cog(output_file, scratch_dir)


def save_dswx_product(wtr, output_file, geotransform,
                      projection, scratch_dir='.',
                      description=None, metadata=None,
                      is_conf=False, datatype='uint8',
                      **dswx_processed_bands):
    """Save DSWx product for assigned classes with colortable

    Parameters
    ----------
    wtr: numpy.ndarray
        classified image for DSWx-S1 product
    output_file: str
        full path for filename to save the DSWx-S1 file
    geotransform: gdal
        gdaltransform information
    projection: gdal
        projection object
    scratch_dir: str
        temporary file path to process COG file.
    description: str
        description for DSWx-S1
    dswx_processed_bands
        classes to save to output
    """
    shape = wtr.shape
    driver = gdal.GetDriverByName("GTiff")
    wtr = np.asarray(wtr, dtype=datatype)
    dswx_processed_bands_keys = dswx_processed_bands.keys()
    print(f'Saving dswx product : {output_file} ')

    if is_conf:
        band_value_dict = band_assign_value_conf_dict
    else:
        band_value_dict = band_assign_value_dict

    for band_key in band_value_dict.keys():
        if band_key.lower() in dswx_processed_bands_keys:
            dswx_product_value = band_value_dict[band_key]
            wtr[dswx_processed_bands[band_key.lower()]==1] = dswx_product_value
            print(f'    {band_key.lower()} found {dswx_product_value}')
    gdal_type = np2gdal_conversion[str(datatype)]

    gdal_ds = driver.Create(output_file,
                            shape[1], shape[0], 1, gdal_type)
    gdal_ds.SetGeoTransform(geotransform)
    gdal_ds.SetProjection(projection)

    gdal_band = gdal_ds.GetRasterBand(1)
    gdal_band.WriteArray(wtr)
    gdal_band.SetNoDataValue(band_value_dict['no_data'])
    gdal_band.SetMetadata(metadata)
    # set color table and color interpretation
    if not is_conf:
        dswx_ctable = get_interpreted_dswx_s1_ctable()
        gdal_band.SetRasterColorTable(dswx_ctable)
        gdal_band.SetRasterColorInterpretation(
            gdal.GCI_PaletteIndex)

    if description is not None:
        gdal_band.SetDescription(description)

    gdal_band.FlushCache()
    gdal_band = None

    gdal_ds.FlushCache()
    gdal_ds = None
    del gdal_ds  # close the dataset (Python object and pointers)

    _save_as_cog(output_file, scratch_dir)


def _save_as_cog(filename,
                 scratch_dir='.',
                 logger=None,
                 flag_compress=True,
                 ovr_resamp_algorithm=None,
                 compression='DEFLATE',
                 nbits=16):
    """Save (overwrite) a GeoTIFF file as a cloud-optimized GeoTIFF.

    Parameters
    ----------
    filename: str
            GeoTIFF to be saved as a cloud-optimized GeoTIFF
    scratch_dir: str (optional)
            Temporary Directory
    ovr_resamp_algorithm: str (optional)
            Resampling algorithm for overviews.
            Options: "AVERAGE", "AVERAGE_MAGPHASE", "RMS", "BILINEAR",
            "CUBIC", "CUBICSPLINE", "GAUSS", "LANCZOS", "MODE",
            "NEAREST", or "NONE". Defaults to "NEAREST", if integer, and
            "CUBICSPLINE", otherwise.
    compression: str (optional)
            Compression type.
            Optional: "NONE", "LZW", "JPEG", "DEFLATE", "ZSTD", "WEBP",
            "LERC", "LERC_DEFLATE", "LERC_ZSTD", "LZMA"
    """
    if logger is None:
        logger = logging.getLogger('proteus')

    logger.info('        COG step 1: add overviews')
    gdal_ds = gdal.Open(filename, gdal.GA_Update)
    gdal_dtype = gdal_ds.GetRasterBand(1).DataType
    dtype_name = gdal.GetDataTypeName(gdal_dtype).lower()

    overviews_list = [4, 16, 64, 128]

    is_integer = 'byte' in dtype_name or 'int' in dtype_name
    if ovr_resamp_algorithm is None and is_integer:
        ovr_resamp_algorithm = 'NEAREST'
    elif ovr_resamp_algorithm is None:
        ovr_resamp_algorithm = 'CUBICSPLINE'

    gdal_ds.BuildOverviews(ovr_resamp_algorithm, overviews_list,
                           gdal.TermProgress_nocb)

    del gdal_ds  # close the dataset (Python object and pointers)
    external_overview_file = filename + '.ovr'
    if os.path.isfile(external_overview_file):
        os.remove(external_overview_file)

    logger.info('        COG step 2: save as COG')
    temp_file = tempfile.NamedTemporaryFile(
                    dir=scratch_dir, suffix='.tif').name

    # Blocks of 512 x 512 => 256 KiB (UInt8) or 1MiB (Float32)
    tile_size = 512
    gdal_translate_options = ['BIGTIFF=IF_SAFER',
                              'MAX_Z_ERROR=0',
                              'TILED=YES',
                              f'BLOCKXSIZE={tile_size}',
                              f'BLOCKYSIZE={tile_size}',
                              'COPY_SRC_OVERVIEWS=YES']

    if compression:
        gdal_translate_options += [f'COMPRESS={compression}']

    if is_integer:
        gdal_translate_options += ['PREDICTOR=2']
    else:
        gdal_translate_options += ['PREDICTOR=3']

    if nbits is not None:
        gdal_translate_options += [f'NBITS={nbits}']

        # suppress type casting errors
        gdal.SetConfigOption('CPL_LOG', '/dev/null')

    gdal.Translate(temp_file, filename,
                   creationOptions=gdal_translate_options)

    shutil.move(temp_file, filename)


def change_epsg_tif(input_tif, output_tif, epsg_output,
                    resample_method='nearest',
                    output_nodata='NaN'):
    """Resample the input geotiff image to new EPSG code.

    Parameters
    ----------
    input_tif: str
        geotiff file path to be changed
    output_tif: str
        geotiff file path to be saved
    epsg_output: int
        new EPSG code
    """
    metadata = get_meta_from_tif(input_tif)
    opt = gdal.WarpOptions(
        dstSRS=f'EPSG:{epsg_output}',
        resampleAlg=resample_method,
        dstNodata=output_nodata,
        xRes=metadata['geotransform'][1],
        yRes=metadata['geotransform'][5],
        format='GTIFF')

    gdal.Warp(output_tif, input_tif, options=opt)


def get_invalid_area(geotiff_path,
                     output_path=None,
                     scratch_dir=None,
                     lines_per_block=None):
    """get invalid areas (NaN) from GeoTiff and save it
    to new GeoTiff

    Parameters
    ----------
    geotiff_path: str
        full path for filename to get invalid area
    output_file: str
        full path for filename to save invalid area
    scratch_dir: str
        temporary file path to process COG file.
    """
    im_meta = get_meta_from_tif(geotiff_path)

    pad_shape = (0, 0)
    block_params = block_param_generator(
        lines_per_block=lines_per_block,
        data_shape=(im_meta['length'],
                    im_meta['width']),
        pad_shape=pad_shape)

    for block_param in block_params:
        image = get_raster_block(
            geotiff_path,
            block_param)

        if image.ndim == 3:
            no_data_raster = np.isnan(
                np.squeeze(image[0, :, :]))
        else:
            no_data_raster = np.isnan(image)

        write_raster_block(
            out_raster=output_path,
            data=no_data_raster,
            block_param=block_param,
            geotransform=im_meta['geotransform'],
            projection=im_meta['projection'],
            datatype='byte')

    if scratch_dir is not None:
        _save_as_cog(output_path, scratch_dir)


def get_meta_from_tif(tif_file_name):
    """Read metadata from geotiff

    Parameters
    ----------
    input_tif_str: str
        geotiff file path to read the band

    Returns
    -------
    meta_dict: dict
        dictionary containing geotransform, projection, image size,
        utmzone, and epsg code.
    """
    if type(tif_file_name) is list:
        tif_name = tif_file_name[0]
    else:
        tif_name = tif_file_name
    tif_gdal = gdal.Open(tif_name)
    meta_dict = {}
    meta_dict['band_number'] = tif_gdal.RasterCount
    meta_dict['geotransform'] = tif_gdal.GetGeoTransform()
    meta_dict['projection'] = tif_gdal.GetProjection()
    meta_dict['length'] = tif_gdal.RasterYSize
    meta_dict['width'] = tif_gdal.RasterXSize
    proj = osr.SpatialReference(wkt=meta_dict['projection'])
    meta_dict['utmzone'] = proj.GetUTMZone()
    output_epsg = proj.GetAttrValue('AUTHORITY',1)
    meta_dict['epsg'] = output_epsg
    tif_gdal = None

    return meta_dict


def create_geotiff_with_one_value(outpath, shape, filled_value):
    """
    Create a new GeoTIFF file filled with a specified value.

    Parameters
    ----------
    outpath: str
        The file path where the new GeoTIFF will be saved.
    shape: tuple
        A tuple (height, width) representing the dimensions of the GeoTIFF.
    filled_value: float
        The value with which the GeoTIFF will be filled.
    """
    # Set up the new file's spatial properties
    height, width= shape

    # Create the file with a single band, Float32 type
    driver = gdal.GetDriverByName("GTiff")
    ds = driver.Create(outpath, width, height, 1, gdal.GDT_Float32)

    # Write zeros to the raster band
    band = ds.GetRasterBand(1)
    band.WriteArray(np.full((height, width), filled_value, dtype=np.float32))
    band.FlushCache()

    ds = None  # Close the file


def get_raster_block(raster_path, block_param):
    ''' Get a block of data from raster.
        Raster can be a HDF5 file or a GDAL-friendly raster

    Parameters
    ----------
    raster_path: str
        raster path where a block is to be read from. String value represents a
        filepath for GDAL rasters.
    block_param: BlockParam
        Object specifying size of block and where to read from raster,
        and amount of padding for the read array

    Returns
    -------
    data_block: np.ndarray
        Block read from raster with shape specified in block_param.
    '''
    # Open input data using GDAL to get raster length
    ds_data = gdal.Open(raster_path, gdal.GA_Update)

    # Number of bands in the raster
    num_bands = ds_data.RasterCount
    # List to store blocks from each band
    data_blocks = []
    for i in range(num_bands):
        band = ds_data.GetRasterBand(i+1)
        data_block = band.ReadAsArray(
            0,
            block_param.read_start_line,
            block_param.data_width,
            block_param.read_length)

        # Pad data_block with zeros according to pad_length/pad_width
        data_block = np.pad(data_block, block_param.block_pad,
                            mode='constant', constant_values=0)

        if data_block.ndim == 1:
            data_block = data_block[np.newaxis, :]
        data_blocks.append(data_block)
    data_blocks = np.array(data_blocks)

    if num_bands == 1:
        data_blocks = np.reshape(data_blocks,
                                 [data_blocks.shape[1],
                                  data_blocks.shape[2]])
    return data_blocks


def write_raster_block(out_raster, data,
                       block_param, geotransform, projection,
                       datatype='byte',
                       cog_flag=False, 
                       scratch_dir='.'):
    """
    Write processed data block to the specified raster file.

    Parameters
    ----------
    out_raster : h5py.Dataset or str
        Raster where data needs to be written. String value represents
        filepath for GDAL rasters.
    data : np.ndarray
        Data to be written to the raster.
    block_param : BlockParam
        Specifications for the data block to be written.
    geotransform : tuple
        GeoTransform parameters for the raster.
    projection : str
        Projection string for the raster.
    datatype : str, optional
        Data type of the raster. Defaults to 'byte'.
    cog_flag : bool, optional
        If True, converts the raster to COG format. Defaults to False.
    scratch_dir : str, optional
        Directory for intermediate processing. Defaults to '.'.
    """
    gdal_type = np2gdal_conversion[datatype]

    data = np.array(data, dtype=datatype)
    ndim = data.ndim
    number_band = 1 if ndim < 3 else data.shape[0]

    data_start_without_pad = block_param.write_start_line - \
        block_param.read_start_line
    data_end_without_pad = data_start_without_pad + \
        block_param.block_length

    if block_param.write_start_line == 0:
        driver = gdal.GetDriverByName('GTiff')
        ds_data = driver.Create(out_raster,
                                block_param.data_width,
                                block_param.data_length,
                                number_band, gdal_type)
        if not ds_data:
            raise IOError(f"Failed to create raster: {out_raster}")

        ds_data.SetGeoTransform(geotransform)
        ds_data.SetProjection(projection)
    else:
        ds_data = gdal.Open(out_raster, gdal.GA_Update)
        if not ds_data:
            raise IOError(f"Failed to open raster for update: {out_raster}")

    if ndim == 2:
        ds_data.GetRasterBand(1).WriteArray(
                data[data_start_without_pad:data_end_without_pad,
                    :],
                xoff=0,
                yoff=block_param.write_start_line)
    else:
        for im_ind in range(0, number_band):
            ds_data.GetRasterBand(im_ind+1).WriteArray(
                np.squeeze(data[im_ind,
                                data_start_without_pad:data_end_without_pad,
                                :]),
                xoff=0,
                yoff=block_param.write_start_line)

    del ds_data

    # Write COG is cog_flag is True and last block.
    if (block_param.write_start_line + block_param.block_length == \
        block_param.data_length) and cog_flag:
        _save_as_cog(out_raster, scratch_dir)


def block_param_generator(lines_per_block, data_shape, pad_shape):
    ''' Generator for block specific parameter class.

    Parameters
    ----------
    lines_per_block: int
        Lines to be processed per block (in batch).
    data_shape: tuple(int, int)
        Length and width of input raster.
    pad_shape: tuple(int, int)
        Padding for the length and width of block to be filtered.

    Returns
    -------
    _: BlockParam
        BlockParam object for current block
    '''
    data_length, data_width = data_shape
    pad_length, pad_width = pad_shape
    half_pad_length = pad_length // 2
    half_pad_width = pad_width // 2

    # Calculate number of blocks to break raster into
    num_blocks = int(np.ceil(data_length / lines_per_block))

    for block in range(num_blocks):
        start_line = block * lines_per_block

        # Discriminate between first, last, and middle blocks
        first_block = block == 0
        last_block = block == num_blocks - 1 or num_blocks == 1
        middle_block = not first_block and not last_block

        # Determine block size; Last block uses leftover lines
        block_length = data_length - start_line \
            if last_block else lines_per_block
        # Determine padding along length. Full padding for middle blocks
        # Half padding for start and end blocks
        read_length_pad = pad_length if middle_block else half_pad_length

        # Determine 1st line of output
        write_start_line = block * lines_per_block

        # Determine 1st dataset line to read. Subtract half padding length
        # to account for additional lines to be read.
        read_start_line = block * lines_per_block - half_pad_length

        # If applicable, save negative start line as deficit
        # to account for later
        read_start_line, start_line_deficit = (
            0, read_start_line) if read_start_line < 0 else (
            read_start_line, 0)

        # Initial guess at number lines to read; accounting
        # for negative start at the end
        read_length = block_length + read_length_pad
        if not first_block:
            read_length -= abs(start_line_deficit)

        # Check for over-reading and adjust lines read as needed
        end_line_deficit = min(
            data_length - read_start_line - read_length, 0)
        read_length -= abs(end_line_deficit)

        # Determine block padding in length
        if first_block:
            # Only the top part of the block should be padded. If end_deficit_line=0
            # we have a sufficient number of lines to be read in the subsequent block
            top_pad = half_pad_length
            bottom_pad = abs(end_line_deficit)
        elif last_block:
            # Only the bottom part of the block should be padded
            top_pad = abs(
                start_line_deficit) if start_line_deficit < 0 else 0
            bottom_pad = half_pad_length
        else:
            # Top and bottom should be added taking into account line deficit
            top_pad = abs(
                start_line_deficit) if start_line_deficit < 0 else 0
            bottom_pad = abs(end_line_deficit)

        block_pad = ((top_pad, bottom_pad),
                     (half_pad_width, half_pad_width))

        yield BlockParam(block_length,
                         write_start_line,
                         read_start_line,
                         read_length,
                         block_pad,
                         data_width,
                         data_length)

    return


@dataclass
class BlockParam:
    '''
    Class for block specific parameters
    Facilitate block parameters exchange between functions
    '''
    # Length of current block to filter; padding not included
    block_length: int

    # First line to write to for current block
    write_start_line: int

    # First line to read from dataset for current block
    read_start_line: int

    # Number of lines to read from dataset for current block
    read_length: int

    # Padding to be applied to read in current block. First tuple is padding to
    # be applied to top/bottom (along length). Second tuple is padding to be
    # applied to left/right (along width). Values in second tuple do not change
    # included in class so one less value is passed between functions.
    block_pad: tuple

    # Width of current block. Value does not change per block; included to
    # in class so one less value is to be passed between functions.
    data_width: int

    data_length: int


def merge_binary_layers(layer_list, value_list, merged_layer_path, 
                        lines_per_block, mode='or', cog_flag=True, 
                        scratch_dir='.'):
    """
    Merges multiple raster layers into a single binary layer based on specified
    values and a logical operation ('and' or 'or').

    Parameters
    ----------
    layer_list : list of str
        List of paths to the raster files (layers) to be merged.
    value_list : list
        List of values corresponding to each raster file. A pixel in the
        output binary layer is set if it matches the value in the respective
        input layer.
    merged_layer_path : str
        Path to save the merged binary layer.
    lines_per_block : int
        Number of lines per block for processing the data in chunks.
    mode : str, optional
        Logical operation to apply for merging ('and' or 'or'). The default is 'or'.
    cog_flag : bool, optional
        Write to COG if True. Defaults to True.
    scratch_dir : str, optional
        Path to scrath dir. Defaults to '.'.

    Returns
    -------
    None
        The function saves the merged binary layer at `merged_layer_path`.
    """

    if len(layer_list) != len(value_list):
        raise ValueError('Number of layers does not match with number of values')

    # Getting metadata from the reference layer
    meta_info = get_meta_from_tif(layer_list[0])
    data_shape = [meta_info['length'], meta_info['width']]

    # Setting padding for block processing
    pad_shape = (0, 0)
    block_params = block_param_generator(
        lines_per_block, data_shape, pad_shape)

    # Determine the logical operation function
    logical_function = np.logical_or if mode == 'or' else np.logical_and

    # Iterating through blocks
    for block_param in block_params:
        combined_binary_image = None

        for layer, value in zip(layer_list, value_list):
            layer_block = get_raster_block(layer, block_param)
            binary_image = (layer_block == value).astype(np.uint8)

            if combined_binary_image is None:
                combined_binary_image = binary_image
            else:
                combined_binary_image = logical_function(
                    combined_binary_image, binary_image).astype(np.uint8)

        # Writing the merged block to the output raster
        write_raster_block(
            out_raster=merged_layer_path,
            data=combined_binary_image,
            block_param=block_param,
            geotransform=meta_info['geotransform'],
            projection=meta_info['projection'],
            datatype='byte',
            cog_flag=cog_flag,
            scratch_dir=scratch_dir)


def intensity_display(intensity, outputdir, pol, immin=-30, immax=0):
    """save intensity images into png file

    Parameters
    ----------
    intensity: numpy.ndarray
        2 dimensional array containing linear intensity
    outputdir: str
        path for output directory
    pol: str
        specific polarization added to the file name
    immin: float
        mininum dB value for displaying intensity
    immax: float
        maximum dB value for displaying intensity
    """
    plt.figure(figsize=(20, 20))
    _, ax = plt.subplots(1, 1, figsize=(15, 15))
    ax.imshow(10 * np.log10(intensity),
              cmap=plt.get_cmap('gray'),
              vmin=immin,
              vmax=immax)
    plt.title('RTC')
    plt.savefig(os.path.join(outputdir, f'RTC_intensity_{pol}'))


def block_threshold_visualization(intensity, block_row, block_col,
                                  threshold_tile, output_dir, fig_name):
    """
    Visualize an intensity image overlaid with threshold values from
    specified blocks/subtiles.

    Parameters:
    -----------
    intensity : numpy.ndarray
        A 2D or 3D array representing the intensity of the image.
        If 3D, only the second and third dimensions (rows and columns) are used for visualization.
    block_row : int
        Number of rows in each block/subtile.
    block_col : int
        Number of columns in each block/subtile.
    threshold_tile : numpy.ndarray
        2D array containing the threshold values for each block/subtile.
        Its dimensions should match the number of blocks in the intensity image.
    outputdir : str
        Path to the directory where visualizations will be saved.
    figname : str
        Name for the saved visualization figure.
    """

    if intensity.ndim == 2:
        rows, cols = intensity.shape
    elif intensity.ndim == 3:
        _, rows, cols = intensity.shape

    nrow_tile = int(np.ceil(rows / block_row))
    ncol_tile = int(np.ceil(cols / block_col))
    assert nrow_tile == threshold_tile.shape[0], 'Row tile size error'
    assert ncol_tile == threshold_tile.shape[1], 'Column tile size error'

    intensity_db = 10 * np.log10(intensity)

    plt.figure(figsize=(20, 20))
    vmin, vmax = np.nanpercentile(intensity_db, [5, 95])
    plt.imshow(intensity_db, cmap='gray', vmin=vmin, vmax=vmax)

    threshold_oversample = np.zeros_like(intensity_db)
    for i in range(nrow_tile):
        for j in range(ncol_tile):
            i_end = min((i + 1) * block_row, rows)
            j_end = min((j + 1) * block_col, cols)

            threshold_oversample[i*block_row:i_end, j*block_col:j_end] = \
                threshold_tile[i, j]

            # Draw the tile rectangle
            plt.plot([j*block_col, j_end, j_end, j*block_col, j*block_col],
                     [i*block_row, i*block_row, i_end, i_end, i*block_row],
                     'black')

    threshold_oversample[threshold_oversample == -50] = np.nan
    plt.imshow(threshold_oversample, alpha=0.3, cmap='jet',
               vmin=-20, vmax=-14)

    plt.savefig(os.path.join(output_dir, fig_name))

    plt.close()


def block_threshold_visulaization_rg(intensity, threshold_dict, outputdir, figname):
    """
    Visualize an intensity image overlaid with threshold values from provided blocks/subtiles.

    Parameters
    -----------
    intensity : numpy.ndarray
        2D or 3D array representing the intensity of the image.
        If 3D, the first dimension is considered as the band index.
    threshold_dict : dict
        A dictionary containing:
        * 'array': A nested list of threshold values for each band and block.
        * 'subtile_coord': A nested list of block coordinates for each band and block,
          in the format [[start_row, end_row, start_col, end_col], ...].
    outputdir : str
        Path to the directory where visualizations will be saved.
    figname : str
        Base name for the saved visualization figures.

    Returns
    --------
    None. The visualized figures are saved to the specified directory.
    """
    # Determine the dimensions and the number of bands based on the shape of the intensity array
    if len(intensity.shape) == 2:
        rows, cols = intensity.shape
        bands = [intensity]
    else:
        bands = [intensity[i] for i in range(intensity.shape[0])]
        _, rows, cols = np.shape(intensity)

    for band_index, band in enumerate(bands):
        intensity_db = 10 * np.log10(band)

        plt.figure(figsize=(20, 20))
        vmin = np.nanpercentile(intensity_db, 5)
        vmax = np.nanpercentile(intensity_db, 95)

        # Display the main intensity image
        plt.imshow(intensity_db, cmap='gray', vmin=vmin, vmax=vmax)

        # Prepare a matrix for the overlaid threshold values
        threshold_overlay = np.full((rows, cols), np.nan)

        for threshold, coords in zip(threshold_dict['array'][band_index], threshold_dict['subtile_coord'][band_index]):
            start_row, end_row, start_col, end_col = coords
            threshold_overlay[start_row:end_row, start_col:end_col] = threshold

            # Draw a block boundary for visualization
            plt.plot([start_col, end_col, end_col, start_col, start_col],
                     [start_row, start_row, end_row, end_row, start_row], 'black')

        # Overlay the threshold values on top of the intensity image
        plt.imshow(threshold_overlay, alpha=0.3, cmap='jet', vmin=-20, vmax=-14)

        # Save the visualization to file
        plt.savefig(os.path.join(outputdir, f'{figname}_{band_index}'))
        plt.close()


def _compute_browse_array(
        masked_interpreted_water_layer,
        flag_collapse_wtr_classes=True,
        exclude_inundated_vegetation=False,
        set_not_water_to_nodata=False,
        set_hand_mask_to_nodata=False,
        set_layover_shadow_to_nodata=False,
        set_ocean_masked_to_nodata=True):
    """
    Generate a version of the WTR layer where the
    pixels marked with dark land and bright water in the CLOUD layer
    are designated with unique values per dswx_hls.py constants (see notes).

    Parameters
    ----------
    masked_interpreted_water_layer : numpy.ndarray
        interpreted water layer
        (i.e. the DSWx-S1 WTR layer)
    flag_collapse_wtr_classes : bool
        Collapse interpreted layer water classes following standard
        DSWx-S1 product water classes
    exclude_inundated_vegetation : bool
        True to exclude Inundated vegetation
        in output layer and instead display them as Not Water. 
        False to display these pixels as PSW. Default is False.
    set_not_water_to_nodata : bool
        How to code the Not Water pixels. Defaults to False. Options are:
            True : Not Water pixels will be marked with UINT8_FILL_VALUE
            False : Not Water will remain WATER_NOT_WATER_CLEAR
    set_hand_mask_to_nodata : bool
        How to code the hand mask pixels. Defaults to False. Options are:
            True : cloud pixels will be marked with UINT8_FILL_VALUE
            False : cloud will remain WTR_CLOUD_MASKED
    set_layover_shadow_to_nodata : bool
        How to code the snow pixels. Defaults to False. Options are:
            True : snow pixels will be marked with UINT8_FILL_VALUE
            False : snow will remain WTR_SNOW_MASKED
   set_ocean_masked_to_nodata : bool
        How to code the ocean-masked pixels. Defaults to True. Options are:
            True : ocean-masked pixels will be marked with UINT8_FILL_VALUE
            False : ocean-masked will remain WTR_OCEAN_MASKED
    
    Returns
    -------
    browse_arr : numpy.ndarray
        Interpreted water layer adjusted for the input parameters provided.
    """

    # Create a copy of the masked_interpreted_water_layer.
    browse_arr = masked_interpreted_water_layer.copy()

    if flag_collapse_wtr_classes:
        browse_arr = _collapse_wtr_classes(browse_arr)

    # Discard the Partial Surface Water Aggressive class
    if exclude_inundated_vegetation:
        browse_arr[
            browse_arr == band_assign_value_dict['inundated_vegetation']] = \
                band_assign_value_dict['water']

    if set_not_water_to_nodata:
        browse_arr[
            browse_arr == band_assign_value_dict['no_water']] = \
            band_assign_value_dict['no_data']

    if set_hand_mask_to_nodata:
        browse_arr[
            browse_arr == band_assign_value_dict['hand_mask']] = \
            band_assign_value_dict['no_data']

    if set_layover_shadow_to_nodata:
        browse_arr[
            browse_arr == band_assign_value_dict['layover_shadow_mask']] = \
            band_assign_value_dict['no_data']

    if set_ocean_masked_to_nodata:
        browse_arr[
            browse_arr == band_assign_value_dict['ocean_mask']] = \
            band_assign_value_dict['no_data']

    return browse_arr


def _collapse_wtr_classes(interpreted_layer):
    """
       Collapse interpreted layer classes onto final DSWx-HLS
        product WTR classes

       Parameters
       ----------
       interpreted_layer: np.ndarray
              Interpreted layer

       Returns
       -------
       collapsed_interpreted_layer: np.ndarray
              Interpreted layer with collapsed classes
    """
    collapsed_interpreted_layer = np.full_like(
        interpreted_layer,
        band_assign_value_dict['no_data'])
    for original_value, new_value in collapse_wtr_classes_dict.items():
        collapsed_interpreted_layer[interpreted_layer == original_value] = \
            new_value
    return collapsed_interpreted_layer


def _save_array(input_array, output_file, dswx_metadata_dict, geotransform,
                projection, description = None, scratch_dir = '.',
                output_files_list = None, output_dtype = gdal.GDT_Byte,
                ctable = None, no_data_value = None):
    """Save a generic DSWx-HLS layer (e.g., diagnostic layer, shadow layer, etc.)

       Parameters
       ----------
       input_array: numpy.ndarray
              DSWx-HLS layer to be saved
       output_file: str
              Output filename
       dswx_metadata_dict: dict
              Metadata dictionary to be written into the output file
       geotransform: numpy.ndarray
              Geotransform describing the output file geolocation
       projection: str
              Output file's projection
       description: str (optional)
              Band description
       scratch_dir: str (optional)
              Directory for temporary files
       output_files_list: list (optional)
              Mutable list of output files
       output_dtype: gdal.DataType
              GDAL data type
       ctable: GDAL ColorTable object
              GDAL ColorTable object
       no_data_value: numeric
              No data value
    """
    os.makedirs(scratch_dir, exist_ok=True)

    shape = input_array.shape
    driver = gdal.GetDriverByName("GTiff")
    gdal_ds = driver.Create(output_file, shape[1], shape[0], 1, output_dtype)
    if dswx_metadata_dict is not None:
        gdal_ds.SetMetadata(dswx_metadata_dict)
    gdal_ds.SetGeoTransform(geotransform)
    gdal_ds.SetProjection(projection)
    raster_band = gdal_ds.GetRasterBand(1)
    raster_band.WriteArray(input_array)
    if no_data_value is not None:
        raster_band.SetNoDataValue(no_data_value)

    if description is not None:
        raster_band.SetDescription(description)

    if ctable is not None:
        raster_band.SetRasterColorTable(ctable)
        raster_band.SetRasterColorInterpretation(
                gdal.GCI_PaletteIndex)

    gdal_ds.FlushCache()
    gdal_ds = None

    _save_as_cog(output_file, scratch_dir, logger)

    if output_files_list is not None:
        output_files_list.append(output_file)
    logger.info(f'file saved: {output_file}')


def geotiff2png(src_geotiff_filename,
                dest_png_filename,
                output_height=None,
                output_width=None,
                logger=None,
                ):
    """
    Convert a GeoTIFF file to a png file.

    Parameters
    ----------
    src_geotiff_filename : str
        Name (with path) of the source geotiff file to be 
        converted. This file must already exist.
    dest_png_filename : str
        Name (with path) for the output .png file
    output_height : int, optional.
        Height in Pixels for the output png. If not provided, 
        will default to the height of the source geotiff.
    output_width : int, optional.
        Width in Pixels for the output png. If not provided, 
        will default to the width of the source geotiff.
    logger : Logger, optional
        Logger for the project

    """
    # Load the source dataset
    gdal_ds = gdal.Open(src_geotiff_filename, gdal.GA_ReadOnly)

    # Set output height
    if output_height is None:
        output_height = gdal_ds.GetRasterBand(1).YSize

    # Set output height
    if output_width is None:
        output_width = gdal_ds.GetRasterBand(1).XSize
    # select the resampling algorithm to use based on dtype
    
    gdal_dtype = gdal_ds.GetRasterBand(1).DataType
    dtype_name = gdal.GetDataTypeName(gdal_dtype).lower()
    is_integer = 'byte' in dtype_name  or 'int' in dtype_name

    if is_integer:
        resamp_algorithm = 'NEAREST'
    else:
        resamp_algorithm = 'CUBICSPLINE'

    del gdal_ds  # close the dataset (Python object and pointers)

    # Do not output the .aux.xml file alongside the PNG
    gdal.SetConfigOption('GDAL_PAM_ENABLED', 'NO')

    # Translate the existing geotiff to the .png format
    gdal.Translate(dest_png_filename, 
                   src_geotiff_filename, 
                   format='PNG',
                   height=output_height,
                   width=output_width,
                   resampleAlg=resamp_algorithm,
                   nogcp=True,  # do not print GCPs
    )

    if logger is None:
        logger = logging.getLogger('dswx_s1')
    logger.info(f'Browse Image PNG created: {dest_png_filename}')

def create_browse_image(water_geotiff_filename, 
                        output_dir_path,
                        browser_filename,
                        browse_image_height,
                        browse_image_width,
                        scratch_dir,
                        flag_collapse_wtr_classes=True,
                        exclude_inundated_vegetation=False,
                        set_not_water_to_nodata=False,
                        set_hand_mask_to_nodata=False,
                        set_layover_shadow_to_nodata=False,
                        set_ocean_masked_to_nodata=False):
    """
    Process a water-related GeoTIFF file to create a browse image.

    The function performs the following steps:
    - Opens the specified GeoTIFF file and reads the water layer.
    - Extracts relevant metadata for geospatial referencing.
    - Computes a browse array based on various masking and data classification criteria.
    - Forms a color table for data visualization.
    - Saves the processed data as a new GeoTIFF file in a scratch directory.
    - Converts the GeoTIFF to a PNG file, resized to the specified dimensions.

    Parameters
    -----------
    water_geotiff_filename : str
        The path to the input water GeoTIFF file.
    output_dir_path : str
        The directory path where the output PNG will be saved.
    browser_filename : str
        The filename for the output browse image PNG.
    browse_image_height : int
        The height of the output browse image.
    browse_image_width : int 
        The width of the output browse image.
    scratch_dir : str 
        The directory path used for temporary storage during processing.
   flag_collapse_wtr_classes : bool, optional
        Flag to collapse water classes if set to True. Default is True.
    exclude_inundated_vegetation : bool, optional
        Flag to exclude inundated vegetation from processing if set to True. 
        Default is False.
    set_not_water_to_nodata : bool, optional
        Flag to set non-water pixels to NoData value if set to True. 
        Default is False.
    set_hand_mask_to_nodata : bool, optional
        Flag to set HAND mask pixels to NoData value if set to True. 
        Default is False.
    set_layover_shadow_to_nodata : bool, optional
        Flag to set layover and shadow pixels to NoData value if set to True. 
        Default is False.
    set_ocean_masked_to_nodata : bool, optional
        Flag to set ocean-masked pixels to NoData value if set to True. 
        Default is False.

    Returns
    --------
    None
    """
    # # Build the browse image
    # # Create the source image as a geotiff
    # # Reason: gdal.Create() cannot currently create .png files, so we
    # # must start from a GeoTiff, etc.
    # # Source: https://gis.stackexchange.com/questions/132298/gdal-c-api-how-to-create-png-or-jpeg-from-scratch
    with rasterio.open(water_geotiff_filename) as src:
        wtr_layer = src.read(1)
    meta_info = get_meta_from_tif(water_geotiff_filename)

    browse_arr = _compute_browse_array(
        masked_interpreted_water_layer=wtr_layer,  # WTR layer
        flag_collapse_wtr_classes=flag_collapse_wtr_classes,
        exclude_inundated_vegetation=exclude_inundated_vegetation,
        set_not_water_to_nodata=set_not_water_to_nodata,
        set_hand_mask_to_nodata=set_hand_mask_to_nodata,
        set_layover_shadow_to_nodata=set_layover_shadow_to_nodata,
        set_ocean_masked_to_nodata=set_ocean_masked_to_nodata,)

    # Form color table
    browse_ctable = get_interpreted_dswx_s1_ctable()
    water_geotiff_basename = os.path.basename(water_geotiff_filename)
    browse_image_geotiff_filename = os.path.join(scratch_dir, 
                                                 water_geotiff_basename)

    _save_array(
        input_array=browse_arr,
        output_file=browse_image_geotiff_filename,
        dswx_metadata_dict=None,
        geotransform=meta_info['geotransform'],
        projection=meta_info['projection'],
        scratch_dir=scratch_dir,
        output_dtype=gdal.GDT_Byte,  # unsigned int 8
        ctable=browse_ctable,
        no_data_value=band_assign_value_dict['no_data'])

    # Convert the geotiff to a resized PNG to create the browse image PNG
    geotiff2png(
        src_geotiff_filename=browse_image_geotiff_filename,
        dest_png_filename=os.path.join(output_dir_path,
                                       browser_filename),
        output_height=browse_image_height,
        output_width=browse_image_width,
        logger=logger
        )<|MERGE_RESOLUTION|>--- conflicted
+++ resolved
@@ -46,7 +46,6 @@
     'no_data': 120,
 }
 
-<<<<<<< HEAD
 '''
 Internally, DSWx-S1 has 2 water classes; 
     1. low-backscattering water
@@ -77,15 +76,13 @@
     band_assign_value_dict['ocean_mask']: band_assign_value_dict['ocean_mask'],
     }
 
-
 logger = logging.getLogger('dswx-s1')
 
-=======
 @dataclass
 class Constants:
     # negligible number to avoid the zero-division warning.
     negligible_value : float = 1e-5
->>>>>>> 1df1f2d3
+
 
 def get_interpreted_dswx_s1_ctable():
     """Get colortable for DSWx-S1 products
@@ -1300,4 +1297,4 @@
         output_height=browse_image_height,
         output_width=browse_image_width,
         logger=logger
-        )+        )
